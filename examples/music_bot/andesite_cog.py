"""Discord command Cog which uses Andesite to play music.

With some small modifications you could use this cog for yourself.
"""
import logging
import random
from datetime import timedelta
from typing import Optional, TYPE_CHECKING

from discord import Colour, Embed, VoiceState
from discord.ext.commands import Bot, Cog, CommandError, Context, command, guild_only

import andesite
# since we're using the discord.py library we can use these functions
from andesite.discord import add_voice_server_update_handler, connect_voice_channel, disconnect_voice_channel, remove_voice_server_update_handler

if TYPE_CHECKING:
    from .bot import OptionsType

log = logging.getLogger(__name__)


class AndesiteCog(Cog, name="Andesite"):
    """Play music through the power of Andesite using andesite.py."""
    bot: Bot
    options: "OptionsType"
    andesite_client: Optional[andesite.AndesiteClient]

    _last_session_id: Optional[str]

    def __init__(self, bot: Bot, options: "OptionsType") -> None:
        self.bot = bot
        self.options = options
        self.andesite_client = None

        self._last_session_id = None

    async def cog_unload(self) -> None:
        if self.andesite_client is not None:
            remove_voice_server_update_handler(self.bot, self.andesite_client)
            await self.andesite_client.close()

    @Cog.listener()
    async def on_ready(self) -> None:
        log.debug("creating andesite client")
<<<<<<< HEAD
        self.andesite_client = andesite.AndesiteClient.create(
            self.options.andesite_http, self.options.andesite_ws,
            self.options.andesite_password,
            self.bot.user.id
        )
=======
        self.andesite_client = andesite.create_andesite_client(
            self.options.andesite_http, self.options.andesite_ws,
            self.options.andesite_password,
            # we're only creating the client in the on_ready
            # method because of the user id. You don't have to
            # do it this way, you can also pass `None` initially
            # and set the client.user_id later on.
            self.bot.user.id
        )

        # automatically handle voice server updates
        add_voice_server_update_handler(self.bot, self.andesite_client)

>>>>>>> 4c276173
        log.info("connecting andesite client")
        await self.andesite_client.connect()
        log.info("andesite ws_client ready")

<<<<<<< HEAD
    @Cog.listener()
    async def on_socket_response(self, data: Dict[str, Any]) -> None:
        """Intercept voice server updates and send them to Andesite.

        This handler also intercepts voice state updates to get the
        session id.
        """
        try:
            key = data["t"]
            body = data["d"]
        except KeyError:
            return

        if key == "VOICE_STATE_UPDATE":
            user_id = int(body["user_id"])
            if user_id == self.bot.user.id:
                self._last_session_id = body["session_id"]

            return
        elif key == "VOICE_SERVER_UPDATE":
            guild_id = body["guild_id"]

            if self._last_session_id:
                log.info(f"sending voice server update for guild {guild_id}")
                await self.andesite_client.voice_server_update(guild_id, self._last_session_id, body)
            else:
                log.debug(f"not sending voice server update for guild {guild_id} because session id missing.")

    def get_discord_websocket(self, guild_id: int) -> DiscordWebSocket:
        """Utility method to get access to discord.py's gateway websocket."""
        # noinspection PyProtectedMember
        return self.bot._connection._get_websocket(guild_id)

    async def send_voice_state(self, guild_id: int, channel_id: Optional[int]):
        """Send a voice state.

        Args:
            guild_id: Guild id to target
            channel_id: Channel id to connect to.
                If `None`, disconnect from the current channel.
        """
        ws = self.get_discord_websocket(guild_id)

        if channel_id:
            log.info(f"connecting in guild {guild_id} to {channel_id}")
        else:
            log.info(f"disconnecting from guild {guild_id}")

        await ws.voice_state(guild_id, channel_id)

=======
>>>>>>> 4c276173
    @guild_only()
    @command("join")
    async def join_cmd(self, ctx: Context) -> None:
        """Join your voice channel"""
        author_voice: VoiceState = ctx.author.voice
        if not author_voice:
            raise CommandError("Not in a voice channel")

        await connect_voice_channel(self.bot, author_voice.channel)

    @guild_only()
    @command("leave")
    async def leave_cmd(self, ctx: Context) -> None:
        """Leave the current voice channel"""
        await disconnect_voice_channel(self.bot, ctx.guild.id)

    @guild_only()
    @command("play")
    async def play_cmd(self, ctx: Context, *, query: str = None) -> None:
        """Play a track.

        Query can be either an url, or a search term to lookup.
        If you omit the query a random song is played.
        """
        async with ctx.typing():
            if not query:
                result = await self.andesite_client.search_tracks("music")
                track_info = random.choice(result.tracks)
            else:
                if query.startswith(("http://", "https://")):
                    result = await self.andesite_client.load_tracks(query)
                else:
                    result = await self.andesite_client.search_tracks(query)

                if result.load_type == andesite.LoadType.LOAD_FAILED:
                    raise CommandError(f"Couldn't load track: {result.cause}")

                if not result.tracks:
                    raise CommandError("No tracks found!")

                track_info = result.tracks[0]

        log.info(f"playing {track_info.track} in {ctx.guild}")
        await self.andesite_client.play(ctx.guild.id, track_info.track)

        await ctx.send("Now playing", embed=get_track_embed(track_info.info))

    @guild_only()
    @command("pause")
    async def pause_cmd(self, ctx: Context) -> None:
        """Pause the player"""
        log.info(f"pausing in {ctx.guild}")
        await self.andesite_client.pause(ctx.guild.id, True)

    @guild_only()
    @command("unpause")
    async def unpause_cmd(self, ctx: Context) -> None:
        """Unpause the player"""
        log.info(f"unpausing in {ctx.guild}")
        await self.andesite_client.pause(ctx.guild.id, False)

    @guild_only()
    @command("ping")
    async def ping_cmd(self, ctx: Context) -> None:
        """Ping the Andesite node"""
        async with ctx.typing():
            delay = await self.andesite_client.ping(ctx.guild.id)
            await ctx.send(embed=Embed(title="Pong", description=f"After {round(1000 * delay)} milliseconds", colour=Colour.blue()))


def get_track_embed(track: andesite.TrackMetadata) -> Embed:
    """Build an `Embed` for the given track."""
    embed = Embed(title=track.title, url=track.uri, colour=Colour.blurple())
    embed.set_author(name=track.author)

    if track.length is not None:
        embed.set_footer(text=str(timedelta(seconds=track.length)))

    return embed<|MERGE_RESOLUTION|>--- conflicted
+++ resolved
@@ -43,13 +43,6 @@
     @Cog.listener()
     async def on_ready(self) -> None:
         log.debug("creating andesite client")
-<<<<<<< HEAD
-        self.andesite_client = andesite.AndesiteClient.create(
-            self.options.andesite_http, self.options.andesite_ws,
-            self.options.andesite_password,
-            self.bot.user.id
-        )
-=======
         self.andesite_client = andesite.create_andesite_client(
             self.options.andesite_http, self.options.andesite_ws,
             self.options.andesite_password,
@@ -63,64 +56,10 @@
         # automatically handle voice server updates
         add_voice_server_update_handler(self.bot, self.andesite_client)
 
->>>>>>> 4c276173
         log.info("connecting andesite client")
         await self.andesite_client.connect()
         log.info("andesite ws_client ready")
 
-<<<<<<< HEAD
-    @Cog.listener()
-    async def on_socket_response(self, data: Dict[str, Any]) -> None:
-        """Intercept voice server updates and send them to Andesite.
-
-        This handler also intercepts voice state updates to get the
-        session id.
-        """
-        try:
-            key = data["t"]
-            body = data["d"]
-        except KeyError:
-            return
-
-        if key == "VOICE_STATE_UPDATE":
-            user_id = int(body["user_id"])
-            if user_id == self.bot.user.id:
-                self._last_session_id = body["session_id"]
-
-            return
-        elif key == "VOICE_SERVER_UPDATE":
-            guild_id = body["guild_id"]
-
-            if self._last_session_id:
-                log.info(f"sending voice server update for guild {guild_id}")
-                await self.andesite_client.voice_server_update(guild_id, self._last_session_id, body)
-            else:
-                log.debug(f"not sending voice server update for guild {guild_id} because session id missing.")
-
-    def get_discord_websocket(self, guild_id: int) -> DiscordWebSocket:
-        """Utility method to get access to discord.py's gateway websocket."""
-        # noinspection PyProtectedMember
-        return self.bot._connection._get_websocket(guild_id)
-
-    async def send_voice_state(self, guild_id: int, channel_id: Optional[int]):
-        """Send a voice state.
-
-        Args:
-            guild_id: Guild id to target
-            channel_id: Channel id to connect to.
-                If `None`, disconnect from the current channel.
-        """
-        ws = self.get_discord_websocket(guild_id)
-
-        if channel_id:
-            log.info(f"connecting in guild {guild_id} to {channel_id}")
-        else:
-            log.info(f"disconnecting from guild {guild_id}")
-
-        await ws.voice_state(guild_id, channel_id)
-
-=======
->>>>>>> 4c276173
     @guild_only()
     @command("join")
     async def join_cmd(self, ctx: Context) -> None:
