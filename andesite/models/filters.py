--- conflicted
+++ resolved
@@ -9,12 +9,8 @@
 import abc
 from dataclasses import dataclass, field
 from operator import eq
-<<<<<<< HEAD
-from typing import Any, Dict, Iterable, Iterator, List, Mapping, MutableMapping, Optional, Set, Type, TypeVar, Union, overload
-=======
 from typing import Any, Dict, Iterable, Iterator, List, Mapping, MutableMapping, Optional, Set, Type, TypeVar, Union, \
     overload
->>>>>>> 4c276173
 
 from andesite.transform import RawDataType, build_from_raw, convert_to_raw
 
