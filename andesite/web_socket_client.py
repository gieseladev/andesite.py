"""Web socket client for Andesite.

Use `AndesiteWebSocket` if you just want a client which
connects to a single Andesite node.
"""
<<<<<<< HEAD
=======

>>>>>>> 4c276173
import abc
import asyncio
import logging
import time
from collections import deque
from contextlib import suppress
from json import JSONDecodeError, JSONDecoder, JSONEncoder
from typing import Any, Deque, Dict, Optional, Tuple, Type, TypeVar, Union, overload

import math
import websockets
from websockets import ConnectionClosed, InvalidHandshake, WebSocketClientProtocol
<<<<<<< HEAD
from yarl import URL

from .event_target import EventFilter, EventTarget, NamedEvent
from .models import AndesiteEvent, ConnectionUpdate, Equalizer, FilterMap, FilterUpdate, Karaoke, Play, Player, PlayerUpdate, ReceiveOperation, \
    SendOperation, Stats, StatsUpdate, Timescale, Tremolo, Update, Vibrato, VolumeFilter, get_update_model
=======
from websockets.http import Headers
from yarl import URL

from .event_target import EventFilter, EventTarget, NamedEvent
from .models import AndesiteEvent, BasePlayer, ConnectionUpdate, Equalizer, FilterMap, FilterMapLike, FilterUpdate, \
    Karaoke, Play, Player, PlayerUpdate, ReceiveOperation, SendOperation, Stats, StatsUpdate, Timescale, Tremolo, \
    Update, Vibrato, VolumeFilter, get_update_model
from .state import AbstractAndesiteState, AbstractPlayerState
>>>>>>> 4c276173
from .transform import build_from_raw, convert_to_raw, map_filter_none, to_centi, to_milli
from .web_socket_client_events import MsgReceiveEvent, RawMsgReceiveEvent, RawMsgSendEvent, WebSocketConnectEvent, \
    WebSocketDisconnectEvent

<<<<<<< HEAD
__all__ = ["WebSocketConnectEvent", "WebSocketDisconnectEvent",
           "RawMsgReceiveEvent", "MsgReceiveEvent",
           "PlayerUpdateEvent",
           "RawMsgSendEvent",
           "try_connect",
=======
__all__ = ["try_connect",
>>>>>>> 4c276173
           "AbstractAndesiteWebSocket", "AbstractAndesiteWebSocketClient",
           "AndesiteWebSocketInterface",
           "AndesiteWebSocketBase",
           "AndesiteWebSocket"]

ROPT = TypeVar("ROPT", bound=ReceiveOperation)
ET = TypeVar("ET", bound=AndesiteEvent)

log = logging.getLogger(__name__)


<<<<<<< HEAD
class WebSocketConnectEvent(NamedEvent):
    """Event dispatched when a connection has been established.

    Attributes:
        client (AbstractAndesiteWebSocket): Web socket client which connected.
    """
    __event_name__ = "ws_connect"

    client: "AbstractAndesiteWebSocket"

    def __init__(self, client: "AbstractAndesiteWebSocket") -> None:
        super().__init__(client=client)


class WebSocketDisconnectEvent(NamedEvent):
    """Event dispatched when a client was disconnected.

    Attributes:
        client (AbstractAndesiteWebSocket): Web socket client which connected.
        deliberate (bool): Whether the disconnect was deliberate.
    """
    __event_name__ = "ws_disconnect"

    client: "AbstractAndesiteWebSocket"
    deliberate: bool

    def __init__(self, client: "AbstractAndesiteWebSocket", deliberate: bool) -> None:
        super().__init__(client=client, deliberate=deliberate)


class RawMsgReceiveEvent(NamedEvent):
    """Event emitted when a web socket message is received.

    Attributes:
        client (AbstractAndesiteWebSocket): Web socket client that
            received the message.
        body (Dict[str, Any]): Raw body of the received message.
            Note: The body isn't manipulated in any way other
                than being loaded from the raw JSON string.
                For example, the names are still in dromedaryCase.
    """
    client: "AbstractAndesiteWebSocket"
    body: Dict[str, Any]

    def __init__(self, client: "AbstractAndesiteWebSocket", body: Dict[str, Any]) -> None:
        super().__init__(client=client, body=body)


class MsgReceiveEvent(NamedEvent, Generic[ROPT]):
    """Event emitted when a web socket message is received.

    Attributes:
        client (AbstractAndesiteWebSocket): Web socket client that
            received the message.
        op (str): Operation.
            This will be one of the following:
            - connection-id
            - player-update
            - stats
            - event
        data (ReceiveOperation): Loaded message model.
            The type of this depends on the op.
    """
    client: "AbstractAndesiteWebSocket"
    op: str
    data: ROPT

    def __init__(self, client: "AbstractAndesiteWebSocket", op: str, data: ROPT) -> None:
        super().__init__(client=client, op=op, data=data)


class PlayerUpdateEvent(NamedEvent, PlayerUpdate):
    """Event emitted when a player update is received.

    Attributes:
        client (AbstractAndesiteWebSocket): Web socket client that
            received the message.
    """
    client: "AbstractAndesiteWebSocket"

    def __init__(self, client: "AbstractAndesiteWebSocket", player_update: PlayerUpdate) -> None:
        super().__init__(player_update.__dict__, client=client)


class RawMsgSendEvent(NamedEvent):
    """Event dispatched before a web socket message is sent.

    Attributes:
        client (AbstractAndesiteWebSocket): Web socket client that
            received the message.
        guild_id (int): guild id
        op (str): Op-code to be executed
        body (Dict[str, Any]): Raw body of the message
    """
    client: "AbstractAndesiteWebSocket"
    guild_id: int
    op: str
    body: Dict[str, Any]

    def __init__(self, client: "AbstractAndesiteWebSocket", guild_id: int, op: str, body: Dict[str, Any]) -> None:
        super().__init__(client=client, guild_id=guild_id, op=op, body=body)


=======
>>>>>>> 4c276173
async def try_connect(uri: str, **kwargs) -> Optional[WebSocketClientProtocol]:
    """Connect to the given uri and return the client.

    Catches exceptions which could potentially be solved
    by retrying.

    Args:
        uri: URI to connect to
        **kwargs: keyword arguments to pass to the `websockets.connect` function.

    Returns:
        `WebSocketClientProtocol` if the connection succeeded, None otherwise.
    """
    try:
        client = await websockets.connect(uri, **kwargs)
    except InvalidHandshake as e:
        log.info(f"Connection to {uri} failed: {e}")
        return None

    return client


<<<<<<< HEAD
class AbstractAndesiteWebSocket(abc.ABC):
    """Abstract base class for an Andesite web socket client.

    The base class provides nothing but a send method.
    It is separate from `AbstractAndesiteWebSocketClient` to
=======
def _get_ops_for_player(track: str, player: BasePlayer) -> Tuple[Play, Update]:
    """Get operations which apply the state from the given player.

    Two operations are required to both play the track and set the filters.

    Args:
        track: Track to play
        player: Player to get state from.

    Returns:
        Two operations which when sent to Andesite will apply the given player's
        state.
    """
    play_op = Play(track,
                   start=player.position,
                   pause=player.paused,
                   volume=player.volume,
                   no_replace=False)

    update_op = Update(
        pause=player.paused,
        position=player.position,
        volume=player.volume,
        filters=FilterUpdate(player.filters),
    )

    return play_op, update_op


class AbstractAndesiteWebSocket(abc.ABC):
    """Abstract base class for an Andesite web socket client.

    This class is separate from `AbstractAndesiteWebSocketClient` to
>>>>>>> 4c276173
    support more complex clients which use more than one web socket
    connection (ex: Pools).

    See Also:
        `AbstractAndesiteWebSocketClient` for the abstract base class
        for actual web socket clients.


    :Events:
        - **ws_connect** (`WebSocketConnectEvent`): When the client connects
<<<<<<< HEAD
        - **ws_disconnect** (`WebSocketDisconnectEvent`): When the client disconnects

        - **raw_msg_receive** (`RawMsgReceiveEvent`): Whenever a message body is received.
            For this event to be dispatched, the received message needs to be valid JSON
            and an object.
        - **msg_receive** (`MsgReceiveEvent`): After a message has been parsed into its python representation
=======
        - **ws_disconnect** (`WebSocketDisconnectEvent`): When the client
          disconnects

        - **raw_msg_receive** (`RawMsgReceiveEvent`): Whenever a message body is
          received. For this event to be dispatched, the received message needs
          to be valid JSON and an object.
        - **msg_receive** (`MsgReceiveEvent`): After a message has been parsed
          into its python representation
>>>>>>> 4c276173
        - **raw_msg_send** (`RawMsgSendEvent`): When sending a message.
          This event is dispatched regardless of whether the message
          was actually sent.

        - **player_update** (`PlayerUpdate`): When a `PlayerUpdate` is received.

        - **track_start** (`TrackStartEvent`)
        - **track_end** (`TrackEndEvent`)
        - **track_exception** (`TrackExceptionEvent`)
        - **track_stuck** (`TrackStuckEvent`)
<<<<<<< HEAD
        - **unknown_andesite_event** (`UnknownAndesiteEvent`): When an unknown event is received.
    """

    _event_target: EventTarget

    @property
    def event_target(self) -> EventTarget:
        """Event target to send events to.

        If no event target is set, but the instance is itself an event target,
        self is set as the new event target and returned.

        Raises:
            ValueError: No event target set and instance is not itself an event target.

        Notes:
            Value is stored in the instance attribute "_event_target".
        """
        try:
            return self._event_target
        except AttributeError as e:
            if isinstance(self, EventTarget):
                self._event_target = self
                return self
            else:
                raise ValueError(f"{self} \"event_target\" is not specified and {type(self)!r} isn't of type {EventTarget}") from e

    @event_target.setter
    def event_target(self, value: EventTarget) -> None:
        """Change the event target to a new one.

        Args:
            value: New event target to use
        """
        self._event_target = value

    @event_target.deleter
    def event_target(self) -> None:
        """Reset the event target.

        This will cause the next call to `event_target` to find a new target (or raise an error).
        """
        try:
            del self._event_target
        except AttributeError:
            pass

    @property
    @abc.abstractmethod
    def closed(self) -> bool:
        """Whether or not the client is closed.

        If the client is closed it is no longer usable.
        """
        ...
=======
        - **unknown_andesite_event** (`UnknownAndesiteEvent`): When an unknown
          event is received.
    """

    _event_target: EventTarget
    _state_handler: Optional[AbstractAndesiteState]

    @property
    def event_target(self) -> EventTarget:
        """Event target to send events to.

        If no event target is set, but the instance is itself an event target,
        self is set as the new event target and returned, otherwise a new event
        target is created.

        Notes:
            Value is stored in the instance attribute "_event_target".
        """
        try:
            return self._event_target
        except AttributeError:
            if isinstance(self, EventTarget):
                self._event_target = self
            else:
                self._event_target = EventTarget()

            return self._event_target

    @property
    def state(self) -> Optional[AbstractAndesiteState]:
        """State handler for the client.

        You may manually set this value to a different state handler which
        implements the `AbstractAndesiteState`. You can also set the state back
        to `None`.
        Note that this won't apply the state to the client! You can use the
        `load_player_state` method do load individual player states.

        If not state is set the getter either returns the current instance, if
        it happens to implement `AbstractAndesiteState`, otherwise it returns
        `None`.
        """
        try:
            return self._state_handler
        except AttributeError:
            if isinstance(self, AbstractAndesiteState):
                self._state_handler = self
            else:
                self._state_handler = None

            return self._state_handler

    @state.setter
    def state(self, state: Optional[AbstractAndesiteState]) -> None:
        if not (state is None or isinstance(state, AbstractAndesiteState)):
            raise TypeError(f"{type(state)} does not inherit from AbstractAndesiteState")

        self._state_handler = state

    @property
    @abc.abstractmethod
    def closed(self) -> bool:
        """Whether or not the client is closed.

        If the client is closed it is no longer usable.
        """
        ...

    @abc.abstractmethod
    async def close(self) -> None:
        """Close the underlying connections and clean up.

        This should be called when you no longer need the client.
        """
        ...

    @abc.abstractmethod
    async def reset(self) -> None:
        """Reset the client so it may be used again.

        This has the opposite effect of the `close` method making the client
        usable again.
        """
        ...

    @abc.abstractmethod
    async def send(self, guild_id: int, op: str, payload: Dict[str, Any]) -> None:
        """Send a payload.

        The guild_id and op are written to the payload before it is converted to JSON.

        If sending the message fails because the connection is closed,
        it is added to the message queue and a connection attempt is started.

        Regardless of whether the payload was actually sent or
        not a `RawMsgSendEvent` (`raw_msg_send`) event is dispatched.

        Args:
            guild_id: Target guild id
            op: Name of operation to perform
            payload: Additional data to be sent along with the data.
                The payload is mutated by the function.
        """
        ...

    async def send_operation(self, guild_id: int, operation: SendOperation) -> None:
        """Send a `SendOperation`.

        Args:
            guild_id: Target guild id
            operation: Operation to send

        Notes:
            Using `SendOperation` instances to send messages is slightly
            less efficient than calling the respective `AndesiteWebSocket` methods
            directly.
        """
        await self.send(guild_id, operation.__op__, convert_to_raw(operation))

    async def load_player_state(self, player_state: AbstractPlayerState, *,
                                loop: asyncio.AbstractEventLoop = None) -> None:
        """Load a player state.

        Args:
            player_state: State to load.
            loop: Event loop to use.
        """
        guild_id = player_state.guild_id

        last_update = await player_state.get_voice_server_update()
        if last_update:
            await self.send_operation(guild_id, last_update)

        # TODO can we do mixer players?

        track = await player_state.get_track()
        if track:
            player = await player_state.get_player()
            # of course because Andesite is... great[citation needed] we need
            # to use two operations to set it up properly...
            play_op, update_op = _get_ops_for_player(track, player)

            await asyncio.gather(
                self.send_operation(guild_id, play_op),
                self.send_operation(guild_id, update_op),
                loop=loop,
            )


class AbstractAndesiteWebSocketClient(AbstractAndesiteWebSocket, abc.ABC):
    """Abstract base class for a singular web socket connection to Andesite.

    If you're creating a new client and it doesn't use only one Andesite node,
    you should implement `AbstractAndesiteWebSocket` instead.

    See Also:
        `AbstractAndesiteWebSocket` for more details.
    """

    @property
    @abc.abstractmethod
    def connected(self) -> bool:
        """Whether the client is connected and usable."""
        ...

    @property
    @abc.abstractmethod
    def connection_id(self) -> Optional[str]:
        """Andesite connection id.
>>>>>>> 4c276173

    @abc.abstractmethod
    async def close(self) -> None:
        """Close the underlying connections and clean up.

<<<<<<< HEAD
        This should be called when you no longer need the client.
        """
        ...

    @abc.abstractmethod
    async def send(self, guild_id: int, op: str, payload: Dict[str, Any]) -> None:
        """Send a payload.

        The guild_id and op are written to the payload before it is converted to JSON.

        If sending the message fails because the connection is closed,
        it is added to the message queue and a connection attempt is started.

        Regardless of whether the payload was actually sent or
        not a `RawMsgSendEvent` (`raw_msg_send`) event is dispatched.

        Args:
            guild_id: Target guild id
            op: Name of operation to perform
            payload: Additional data to be sent along with the data.
                The payload is mutated by the function.
        """
        ...


class AbstractAndesiteWebSocketClient(AbstractAndesiteWebSocket, abc.ABC):
    """Abstract base class for a singular web socket connection to Andesite.

    If you're creating a new client and it doesn't use only one Andesite node,
    you should implement `AbstractAndesiteWebSocket` instead.
    """

    @property
    @abc.abstractmethod
    def connected(self) -> bool:
        """Whether the client is connected and usable."""
        ...

    @property
    @abc.abstractmethod
    def connection_id(self) -> Optional[str]:
        """Andesite connection id.

        This should be set after connecting to the node.
        The connection id can be used to resume connections.

        Notes:
            The client already performs resuming automatically.
=======
        This property is deletable. The consequence of which is that it won't
        be sent the next time the client connects to a node.

        Notes:
            The client already performs resuming automatically.
        """
        ...

    @property
    @abc.abstractmethod
    def node_region(self) -> Optional[str]:
        """Node region sent by the Andesite node.

        This will be set after the connection is established.
        """
        ...

    @property
    @abc.abstractmethod
    def node_id(self) -> Optional[str]:
        """Node id sent by the Andesite node.

        This will be set after the connection is established.
>>>>>>> 4c276173
        """
        ...

    @abc.abstractmethod
    async def connect(self, *, max_attempts: int = None) -> None:
        """Connect to the web socket server.

        Args:
            max_attempts: Amount of connection attempts to perform before aborting.
                If `None`, unlimited attempts will be performed.

<<<<<<< HEAD
=======
        If `max_attempts` is exceeded and the client gives up on connecting it
        is closed!

>>>>>>> 4c276173
        After successfully connecting all messages in the message
        queue are sent in the order they were added and a `ws_connected`
        event is dispatched.

        Notes:
            This method doesn't have to be called manually,
            it is called as soon as the first message needs to be sent.
            However, there are good reasons to call it anyway, such
            as the ability to check the validity of the URI, or to
            receive events from Andesite.
        """
        ...

    @abc.abstractmethod
    async def disconnect(self) -> None:
        """Disconnect the web socket.

        This will also stop the client from
        receiving events from Andesite.

        This method is idempotent, it doesn't do
        anything if the client isn't connected.
<<<<<<< HEAD

        Notes:
            This is different from `close`. Calling `close`
            disconnects the client and causes it to become unusable.
            This method only disconnects the client so it can be reconnected.
        """
        ...


class AndesiteWebSocketInterface(AbstractAndesiteWebSocket, abc.ABC):
    """Implementation of the web socket endpoints."""

    async def send_operation(self, guild_id: int, operation: SendOperation) -> None:
        """Send a `SendOperation`.

        Args:
            guild_id: Target guild id
            operation: Operation to send

        Notes:
            Using `SendOperation` instances to send messages is slightly
            less efficient than calling the respective `AndesiteWebSocket` methods
            directly.
        """
        await self.send(guild_id, operation.__op__, convert_to_raw(operation))

    @overload
    async def wait_for_update(self, op: Type[ROPT], *,
                              check: EventFilter = None,
                              guild_id: int = None) -> ROPT:
        ...

    @overload
    async def wait_for_update(self, op: Type[ROPT], *,
                              check: EventFilter = None,
                              guild_id: int = None,
                              timeout: float = None) -> Optional[ROPT]:
        ...

    @overload
    async def wait_for_update(self, op: str, *,
                              check: EventFilter = None,
                              guild_id: int = None) -> ReceiveOperation:
        ...

    @overload
    async def wait_for_update(self, op: str, *,
                              check: EventFilter = None,
                              guild_id: int = None,
                              timeout: float = None) -> Optional[ReceiveOperation]:
        ...

    async def wait_for_update(self, op: Union[ReceiveOperation, str], *,
                              check: EventFilter = None,
                              guild_id: int = None,
                              timeout: float = None) -> Optional[ReceiveOperation]:
        """Wait for a Andesite update.

        Args:
            op: Operation to wait for.
                You can also pass an `ReceiveOperation`.
            check: Additional checks to perform before accepting an Event.
                The function is called with the `MsgReceiveEvent` and should
                return a `bool`. If not set, all events with the correct op are
                accepted.
            guild_id: Guild id to check against.
                If `None`, the guild id isn't checked.
            timeout: Timeout in seconds to wait before aborting.
                If you don't set this, the method will wait forever.

        Events that were emitted by another client are ignored entirely.

=======

        Notes:
            This is different from `close`. Calling `close`
            disconnects the client and causes it to become unusable.
            This method only disconnects the client so it can be reconnected.
        """
        ...


class AndesiteWebSocketInterface(AbstractAndesiteWebSocket, abc.ABC):
    """Implementation of the web socket endpoints."""

    @overload
    async def wait_for_update(self, op: Type[ROPT], *,
                              check: EventFilter = None,
                              guild_id: int = None) -> ROPT:
        ...

    @overload
    async def wait_for_update(self, op: Type[ROPT], *,
                              check: EventFilter = None,
                              guild_id: int = None,
                              timeout: float = None) -> Optional[ROPT]:
        ...

    @overload
    async def wait_for_update(self, op: str, *,
                              check: EventFilter = None,
                              guild_id: int = None) -> ReceiveOperation:
        ...

    @overload
    async def wait_for_update(self, op: str, *,
                              check: EventFilter = None,
                              guild_id: int = None,
                              timeout: float = None) -> Optional[ReceiveOperation]:
        ...

    async def wait_for_update(self, op: Union[ReceiveOperation, str], *,
                              check: EventFilter = None,
                              guild_id: int = None,
                              timeout: float = None) -> Optional[ReceiveOperation]:
        """Wait for an Andesite update which meets the requirements.

        Args:
            op: Operation to wait for.
                You can also pass a `ReceiveOperation` which provides better
                type constraints.
            check: Additional checks to perform before accepting an Event.
                The function is called with the `MsgReceiveEvent` and should
                return a `bool`. If not set, all events with the correct op are
                accepted.
            guild_id: Guild id to check against.
                If `None`, the guild id isn't checked.
            timeout: Timeout in seconds to wait before aborting.
                If you don't set this, the method will wait forever.

        Events that were emitted by another client are ignored entirely.

>>>>>>> 4c276173
        Returns:
            `ReceiveOperation` that was accepted.
            `None` if it timed-out.
        """
        if isinstance(op, ReceiveOperation):
            op = op.__op__

        def _check(_event: MsgReceiveEvent) -> bool:
            try:
                client = _event.client
            except AttributeError:
                pass
            else:
                if client is not self:
                    return False

            if _event.op == op:
                if guild_id is not None and guild_id != _event.get("guild_id"):
                    return False

                if check is None:
                    return True
                else:
                    return check(_event)
            else:
                return False

<<<<<<< HEAD
        event: Optional[MsgReceiveEvent] = await self.event_target.wait_for(MsgReceiveEvent, check=_check, timeout=timeout)
=======
        event: Optional[MsgReceiveEvent] = await self.event_target.wait_for(MsgReceiveEvent, check=_check,
                                                                            timeout=timeout)
>>>>>>> 4c276173
        if event is not None:
            return event.data
        else:
            return None

    # noinspection PyOverloads
    @overload
    async def play(self, guild_id: int, track: Play) -> None:
        ...

    @overload
    async def play(self, guild_id: int, track: str, *,
                   start: float = None,
                   end: float = None,
                   pause: bool = None,
                   volume: float = None,
                   no_replace: bool = False) -> None:
        ...

    async def play(self, guild_id: int, track: Union[str, Play], *,
                   start: float = None,
                   end: float = None,
                   pause: bool = None,
                   volume: float = None,
                   no_replace: bool = False) -> None:
        """Play a track on the guild.

        Instead of providing all the fields you can also pass a `Play` operation.

        Args:
            guild_id: ID of the guild for which to play
            track: Either a `Play` operation or a base64 encoded lavaplayer track.
                If you pass a `Play` operation you must not set any of the
                keyword arguments.

            start: timestamp, in seconds, to start the track
            end: timestamp, in seconds, to end the track
            pause: whether or not to pause the player
            volume: volume to set on the player
            no_replace: if True and a track is already playing/paused,
                this command is ignored (Default: False)
        """
        if isinstance(track, Play):
            payload = convert_to_raw(track)
        else:
            payload = dict(track=track, start=to_milli(start), end=to_milli(end), pause=pause, volume=to_centi(volume),
                           noReplace=no_replace)
            map_filter_none(payload)

        await self.send(guild_id, "play", payload)

    async def pause(self, guild_id: int, pause: bool) -> None:
        """Pause a player.

        If the player is already paused or unpaused,
        this is a no-op.

        Args:
            guild_id: ID of the guild for which to pause
            pause: `True` to pause, `False` to unpause
        """
        await self.send(guild_id, "pause", dict(pause=pause))

    async def stop(self, guild_id: int) -> None:
        """Stop a player.

        Args:
            guild_id: ID of the guild for which to stop
        """
        await self.send(guild_id, "stop", {})

    async def seek(self, guild_id: int, position: float) -> None:
        """Seek to a position.

        Args:
            guild_id: ID of the guild for which to seek
            position: Timestamp, in seconds, to seek to
        """
        payload = dict(position=to_milli(position))
        await self.send(guild_id, "seek", payload)

    async def volume(self, guild_id: int, volume: float) -> None:
        """Set a player's volume.

        Args:
            guild_id: ID of the guild for which to set the volume
            volume: Volume to set
        """
        payload = dict(volume=to_centi(volume))
        await self.send(guild_id, "volume", payload)

    @overload
    async def update(self, guild_id: int, update: Update) -> None:
        ...

    @overload
    async def update(self, guild_id: int, *,
                     pause: bool = None,
                     position: float = None,
                     volume: float = None,
                     filters: FilterMapLike = None) -> None:
        ...

    async def update(self, guild_id: int, update: Update = None, *,
                     pause: bool = None,
                     position: float = None,
                     volume: float = None,
<<<<<<< HEAD
                     filters: FilterMap = None) -> None:
=======
                     filters: FilterMapLike = None) -> None:
>>>>>>> 4c276173
        """Send an update.

        You may either provide the given keyword arguments,
        or pass an `Update` operation which will be used instead.

        Args:
            guild_id: ID of the guild for which to update.
            update: You can provide an `Update` operation instead of
                the keyword arguments.

            pause: whether or not to pause the player
            position: timestamp to set the current track to, in seconds
            volume: volume to set on the player
            filters: configuration for the filters
        """
        if isinstance(update, Update):
            payload = convert_to_raw(update)
        else:
            if filters:
                filters = convert_to_raw(filters)

            payload = dict(pause=pause, position=to_milli(position), volume=to_centi(volume), filters=filters)
            map_filter_none(payload)

        await self.send(guild_id, "update", payload)

    async def destroy(self, guild_id: int) -> None:
        """Destroy a player.

        Args:
            guild_id: ID of the guild for which to destroy the player
        """
        await self.send(guild_id, "destroy", {})

    async def mixer(self, guild_id: int, enable: bool = None, **players: Union[Play, Update]) -> None:
        """Configure the mixer player.

        Args:
            guild_id: ID of the guild for which to configure the mixer
            enable: If present, controls whether or not the mixer should be used
            **players: Map of player id to `Play` / `Update` payloads for each mixer source
        """
        payload: Dict[str, Any] = convert_to_raw(players)
        payload["enable"] = enable

        await self.send(guild_id, "mixer", payload)

    @overload
    async def filters(self, guild_id: int, filter_update: FilterMap) -> None:
        ...

    @overload
    async def filters(self, guild_id: int, *,
                      equalizer: Equalizer = None,
                      karaoke: Karaoke = None,
                      timescale: Timescale = None,
                      tremolo: Tremolo = None,
                      vibrato: Vibrato = None,
                      volume: VolumeFilter = None) -> None:
        ...

    async def filters(self, guild_id: int, filter_update: FilterMap = None, *,
                      equalizer: Equalizer = None,
                      karaoke: Karaoke = None,
                      timescale: Timescale = None,
                      tremolo: Tremolo = None,
                      vibrato: Vibrato = None,
                      volume: VolumeFilter = None,
                      **custom_filters: Any) -> None:
        """Configure the filters of a player.

        Args:
            guild_id: ID of the guild for which to configure the filters
            filter_update: Instead of specifying the other keyword arguments
                you may provide a `FilterMap` operation which will be used
                instead.
            equalizer: Equalizer filter settings
            karaoke: Karaoke filter settings
            timescale: Timescale filter settings
            tremolo: Tremolo filter settings
            vibrato: Vibrato filter settings
            volume: Volume filter settings
            **custom_filters: Ability to specify additional filters
                that aren't supported by the library.
        """
        if isinstance(filter_update, FilterUpdate):
            payload = convert_to_raw(filter_update)
        else:
            payload = convert_to_raw(dict(
                equalizer=equalizer,
                karaoke=karaoke,
                timescale=timescale,
                tremolo=tremolo,
                vibrato=vibrato,
                volume=volume,
                **custom_filters
            ))

        await self.send(guild_id, "filters", payload)

    async def get_player(self, guild_id: int) -> Player:
        """Get the player.

        Args:
            guild_id: Target guild id

        Returns:
            Player for the guild
        """

        await self.send(guild_id, "get-player", {})
        player_update = await self.wait_for_update(PlayerUpdate, guild_id=guild_id)
        return player_update.state

    async def get_stats(self, guild_id: int) -> Stats:
        """Get the Andesite stats.

        Args:
            guild_id: Target guild id

        Returns:
            Statistics for the node
        """
        await self.send(guild_id, "get-stats", {})
        stats_update = await self.wait_for_update(StatsUpdate)
        return stats_update.stats

    async def ping(self, guild_id: int) -> float:
        """Ping the Andesite server.

        Args:
            guild_id: Target guild id

        Returns:
            Amount of seconds it took for the response to be received.
            Note: This is not necessarily an accurate reflection of the actual latency.
        """

        def check_ping_response(event: RawMsgReceiveEvent) -> bool:
            return event.body.get("ping", False)

        start = time.time()

        await self.send(guild_id, "ping", {"ping": True})
        await self.event_target.wait_for(RawMsgReceiveEvent, check=check_ping_response)

        return time.time() - start

    async def voice_server_update(self, guild_id: int, session_id: str, event: Dict[str, Any]) -> None:
        """Provide a voice server update.

        Args:
            guild_id: ID of the guild of the voice server update
            session_id: session id
            event: voice server update event as sent by Discord

        Notes:
            If you wish to send a `VoiceServerUpdate` operation, please
            use the `send_operation` method directly.
        """
        payload = dict(sessionId=session_id, event=event)
        await self.send(guild_id, "voice-server-update", payload)


class AndesiteWebSocketBase(AbstractAndesiteWebSocketClient):
    """Client for the Andesite WebSocket handler.

    Args:
        ws_uri: Websocket endpoint to connect to.
<<<<<<< HEAD
        user_id: Bot's id
        password: Authorization for the Andesite node.
            Set to `None` if the node doesn't have a password.
        max_connect_attempts: Max amount of connection attempts to start before giving up.
            If `None`, there is no upper limit.
            This value can be overwritten when calling `connect`.
=======
        user_id: Bot's user id. If at the time of creation this is unknown,
            you may pass `None`, but then it needs to be set before connecting
            for the first time.
        password: Authorization for the Andesite node.
            Set to `None` if the node doesn't have a password.
        state: State handler to use. If `None` state handling is disabled.
        max_connect_attempts: See the `max_connect_attempts` attribue.
>>>>>>> 4c276173
        loop: Event loop to use for asynchronous operations.
            If no loop is provided it is dynamically retrieved when
            needed.

<<<<<<< HEAD
    The client automatically keeps track of the current connection id and resumes the previous connection
    when calling `connect`, if there is any.

    Notes:
        You cannot use this as a standalone client unless you manually set the `event_target`.
        If you want to use a client for a single connection use `AndesiteWebSocket`.
        If you're only creating the instance to pass it to another client (`AndesiteClient` or
        `AndesiteWebSocketPool`) you can ignore this as they will set the `event_target` for you.

    Attributes:
        max_connect_attempts (Optional[int]):
            Max amount of connection attempts before giving up.
            If this is `None` there is no upper limit to how many attempts will be made.
=======
    The client automatically keeps track of the current connection id and
    resumes the previous connection when calling `connect`, if there is any.
    You can delete the `connection_id` property to disable this.

    See Also:
        `AbstractAndesiteWebSocketClient` for more details including a list
        of events that are dispatched.

    Attributes:
        max_connect_attempts (Optional[int]): Max amount of connection attempts
            to start before giving up. If `None`, there is no upper limit.
            This value can be overwritten when calling `connect` manually.
>>>>>>> 4c276173
        web_socket_client (Optional[WebSocketClientProtocol]):
            Web socket client which is used.
            This attribute will be set once `connect` is called.
            Don't use the presence of this attribute to check whether
            the client is connected, use the `connected` property.
    """
    max_connect_attempts: Optional[int]

    web_socket_client: Optional[WebSocketClientProtocol]

    _closed: bool

    _ws_uri: str
<<<<<<< HEAD
    _headers: Dict[str, str]
    _last_connection_id: Optional[str]

    _loop = AbstractEventLoop

    _connect_lock: Lock
    _message_queue: Deque[str]

    _read_loop: Optional[Future]
=======
    _headers: Headers
    _last_connection_id: Optional[str]

    _loop = asyncio.AbstractEventLoop

    _connect_lock: asyncio.Lock
    _message_queue: Deque[str]

    _read_loop: Optional[asyncio.Future]
>>>>>>> 4c276173

    _json_encoder: JSONEncoder
    _json_decoder: JSONDecoder

<<<<<<< HEAD
    def __init__(self, ws_uri: Union[str, URL], user_id: int, password: Optional[str], *,
                 max_connect_attempts: int = None,
                 loop: AbstractEventLoop = None) -> None:
=======
    def __init__(self, ws_uri: Union[str, URL], user_id: Optional[int], password: Optional[str], *,
                 state: AbstractAndesiteState = None,
                 max_connect_attempts: int = None,
                 loop: asyncio.AbstractEventLoop = None) -> None:
>>>>>>> 4c276173
        if isinstance(self, EventTarget):
            super().__init__(loop=loop)
        else:
            self._loop = loop

        self._ws_uri = str(ws_uri)

<<<<<<< HEAD
        self._headers = {"User-Id": str(user_id)}
        if password is not None:
            self._headers["Authorization"] = password
=======
        self._headers = Headers()
        if password is not None:
            self._headers["Authorization"] = password
        if user_id is not None:
            self.user_id = user_id
>>>>>>> 4c276173

        self._last_connection_id = None

        self.max_connect_attempts = max_connect_attempts

        self.web_socket_client = None

<<<<<<< HEAD
        self._connect_lock = Lock(loop=loop)
=======
        self._connect_lock = asyncio.Lock(loop=loop)
>>>>>>> 4c276173
        self._message_queue = deque()

        self._closed = False
        self._read_loop = None

        self._json_encoder = JSONEncoder()
        self._json_decoder = JSONDecoder()

<<<<<<< HEAD
=======
        self.state = state

    @property
    def user_id(self) -> Optional[int]:
        """User id.

        This is only `None` if it wasn't passed to the constructor.

        You can set this property to a new user id.
        """
        return self._headers.get("User-Id")

    @user_id.setter
    def user_id(self, user_id: int) -> None:
        self._headers["User-Id"] = str(user_id)

>>>>>>> 4c276173
    @property
    def closed(self) -> bool:
        return self._closed

    @property
    def connected(self) -> bool:
<<<<<<< HEAD
        """Whether the client is connected and usable."""
=======
>>>>>>> 4c276173
        return self.web_socket_client and self.web_socket_client.open

    @property
    def connection_id(self) -> Optional[str]:
<<<<<<< HEAD
        """Andesite connection id.

        This should be set after connecting to the node.
        The connection id can be used to resume connections.

        Notes:
            The client already performs resuming automatically.
        """
        return self._last_connection_id
=======
        return self._last_connection_id

    @connection_id.deleter
    def connection_id(self) -> None:
        self._last_connection_id = None

    @property
    def node_region(self) -> Optional[str]:
        client = self.web_socket_client
        if client:
            return client.response_headers.get("Andesite-Node-Region")

        return None

    @property
    def node_id(self) -> Optional[str]:
        client = self.web_socket_client
        if client:
            return client.response_headers.get("Andesite-Node-Id")

        return None
>>>>>>> 4c276173

    async def _connect(self, max_attempts: int = None) -> None:
        """Internal connect method.

        Args:
            max_attempts: Max amount of connection attempts to perform before aborting.
                This overwrites the instance attribute `max_connect_attempts`.

        Raises:
            ValueError: If client is already connected
<<<<<<< HEAD
=======

        Notes:
            If `max_attempts` is exceeded and the client gives up on connecting it
            is closed!
>>>>>>> 4c276173
        """
        if self.connected:
            raise ValueError("Already connected!")

        headers = self._headers

<<<<<<< HEAD
=======
        if "User-Id" not in headers:
            raise KeyError("Trying to connect but user id unknown.\n"
                           "This is most likely the case because you didn't\n"
                           "set the user_id in the constructor and forgot to\n"
                           "set it before connecting!")

>>>>>>> 4c276173
        # inject the connection id to resume previous connection
        if self._last_connection_id is not None:
            headers["Andesite-Resume-Id"] = self._last_connection_id
        else:
            with suppress(KeyError):
                del headers["Andesite-Resume-Id"]

        attempt: int = 1
        max_attempts = max_attempts or self.max_connect_attempts

        while max_attempts is None or attempt <= max_attempts:
            client = await try_connect(self._ws_uri, extra_headers=headers, loop=self._loop)
            if client:
                break

            timeout = int(math.pow(attempt, 1.5))
            log.info(f"Connection unsuccessful, trying again in {timeout} seconds")
            await asyncio.sleep(timeout, loop=self._loop)

            attempt += 1
        else:
<<<<<<< HEAD
=======
            self._closed = True
>>>>>>> 4c276173
            raise ConnectionError(f"Couldn't connect to {self._ws_uri} after {attempt} attempts")

        self.web_socket_client = client
        self._start_read_loop()

        _ = self.event_target.dispatch(WebSocketConnectEvent(self))

        await self._replay_message_queue()

    async def connect(self, *, max_attempts: int = None) -> None:
<<<<<<< HEAD
        """Connect to the web socket server.

        Args:
            max_attempts: Amount of connection attempts to perform before aborting.
                If this is not set, `max_connect_attempts` is used instead.

        The method uses a lock to make sure only one connection attempt is started
        at a time. If the client is already connected calling this won't perform any
        action.

        After successfully connecting all messages in the message
        queue are sent in order and a `WebSocketConnectEvent` event is dispatched.

        Notes:
            This method doesn't have to be called manually,
            it is called as soon as the first message needs to be sent.
            However, there are good reasons to call it anyway, such
            as the ability to check the validity of the URI, or to
            receive events from Andesite.
        """
=======
>>>>>>> 4c276173
        if self.closed:
            raise ValueError("Client is closed and cannot be reused.")

        async with self._connect_lock:
            if not self.connected:
                await self._connect(max_attempts)

    async def disconnect(self) -> None:
<<<<<<< HEAD
        """Disconnect the web socket.

        This will also stop the client from
        receiving events from Andesite.

        This method is idempotent, it doesn't do
        anything if the client isn't connected.

        After disconnecting a `WebSocketDisconnectEvent` is emitted.
        """
=======
>>>>>>> 4c276173
        self._stop_read_loop()

        if self.connected:
            await self.web_socket_client.close(reason="disconnect")
            _ = self.event_target.dispatch(WebSocketDisconnectEvent(self, True))

<<<<<<< HEAD
    async def close(self) -> None:
        """Disconnect the client and close all connections.

        This makes the client unusable, it can't reconnect again.

        If you want to disconnect but keep the client usable, use
        `disconnect`.
        """
=======
    async def reset(self) -> None:
        await self.disconnect()
        self._message_queue.clear()
        del self.connection_id

        self._closed = False

    async def close(self) -> None:
>>>>>>> 4c276173
        await self.disconnect()
        self._closed = True

    async def _replay_message_queue(self) -> None:
        """Send all messages in the message queue."""
        if not self._message_queue:
            return

        log.info(f"Sending {len(self._message_queue)} queued messages")

        try:
            for msg in self._message_queue:
                await self.web_socket_client.send(msg)
        finally:
            self._message_queue.clear()

    async def _web_socket_reader(self) -> None:
        """Internal web socket read loop.

        This method should never be called manually, see the following
        methods for controlling the reader.

        See Also:
            `AndesiteWebSocket._start_read_loop` to start the read loop.
            `AndesiteWebSocket._stop_read_loop` to stop the read loop.

        Notes:
            The read loop is automatically managed by the `AndesiteWebSocket.connect`
            and `AndesiteWebSocket.disconnect` methods.
        """
        while True:
            try:
                raw_msg = await self.web_socket_client.recv()
<<<<<<< HEAD
            except CancelledError:
=======
            except asyncio.CancelledError:
>>>>>>> 4c276173
                break
            except ConnectionClosed:
                log.error("Disconnected from websocket, trying to reconnect!")
                _ = self.event_target.dispatch(WebSocketDisconnectEvent(self, False))
                await self.connect()
                continue

            if log.isEnabledFor(logging.DEBUG):
                log.debug(f"Received message {raw_msg}")

            try:
                data: Dict[str, Any] = self._json_decoder.decode(raw_msg)
            except JSONDecodeError as e:
                log.error(f"Couldn't parse received JSON data: {e}\nmsg: {raw_msg}")
                continue

            if not isinstance(data, dict):
<<<<<<< HEAD
                log.warning(f"Received invalid message type. Expecting object, received type {type(data).__name__}: {data}")
=======
                log.warning(
                    f"Received invalid message type. Expecting object, received type {type(data).__name__}: {data}")
>>>>>>> 4c276173
                continue

            _ = self.event_target.dispatch(RawMsgReceiveEvent(self, data))

            try:
                op = data.pop("op")
            except KeyError:
                log.info(f"Ignoring message without op code: {data}")
                continue

            event_type = data.get("type")
            cls = get_update_model(op, event_type)
            if cls is None:
<<<<<<< HEAD
                # we use op=pong for the ping method.
                # there might be a more elegant solution
                # than this but it works for now.
                if op not in {"pong"}:
                    log.warning(f"Ignoring message with unknown op \"{op}\": {data}")

=======
                log.warning(f"Ignoring message with unknown op \"{op}\": {data}")
>>>>>>> 4c276173
                continue

            try:
                message: ReceiveOperation = build_from_raw(cls, data)
            except Exception as e:
                log.error(f"Couldn't parse message from Andesite node ({e}): {data}")
                continue

<<<<<<< HEAD
=======
            message.client = self

>>>>>>> 4c276173
            _ = self.event_target.dispatch(MsgReceiveEvent(self, op, message))

            if isinstance(message, ConnectionUpdate):
                log.info("received connection update, setting last connection id.")
                self._last_connection_id = message.id
<<<<<<< HEAD
            elif isinstance(message, PlayerUpdate):
                _ = self.event_target.dispatch(PlayerUpdateEvent(self, message))
            elif isinstance(message, AndesiteEvent):
                # TODO AndesiteEvent doesn't have a reference to the client yet
                _ = self.event_target.dispatch(message)

=======
            elif isinstance(message, NamedEvent):
                _ = self.event_target.dispatch(message)

                if self.state is not None:
                    _ = self.state.handle_andesite_message(message, loop=self._loop)

>>>>>>> 4c276173
    def _start_read_loop(self) -> None:
        """Start the web socket reader.

        If the reader is already running, this is a no-op.
        """
        if self._read_loop and not self._read_loop.done():
            return

        self._read_loop = asyncio.ensure_future(self._web_socket_reader(), loop=self._loop)

    def _stop_read_loop(self) -> None:
        """Stop the web socket reader.

        If the reader is already stopped, this is a no-op.
        """
        if not self._read_loop:
            return

        self._read_loop.cancel()

    async def send(self, guild_id: int, op: str, payload: Dict[str, Any]) -> None:
<<<<<<< HEAD
        """Send a payload.

        The guild_id and op are written to the payload before it is converted to JSON.

        If sending the message fails because the connection is closed,
        it is added to the message queue and a connection attempt is started.

        Regardless of whether the payload was actually sent or
        not a `RawMsgSendEvent` (`raw_msg_send`) event is dispatched.

        Args:
            guild_id: Target guild id
            op: Name of operation to perform
            payload: Additional data to be sent along with the data.
                The payload is mutated by the function.
        """
=======
>>>>>>> 4c276173
        payload.update(guildId=str(guild_id), op=op)

        _ = self.event_target.dispatch(RawMsgSendEvent(self, guild_id, op, payload))

        if log.isEnabledFor(logging.DEBUG):
            log.debug(f"sending payload: {payload}")

        data = self._json_encoder.encode(payload)

        if self.web_socket_client is not None:
            try:
                await self.web_socket_client.send(data)
            except ConnectionClosed:
<<<<<<< HEAD
                pass
            else:
=======
                # let the websocket reader handle this
                pass
            else:
                state = self.state
                if state:
                    _ = state.handle_sent_message(guild_id, op, payload)

>>>>>>> 4c276173
                return

        log.info("Not connected, adding message to queue.")
        self._message_queue.append(data)
        await self.connect()


class AndesiteWebSocket(AndesiteWebSocketBase, EventTarget, AndesiteWebSocketInterface):
    """Client for the Andesite WebSocket endpoints.

<<<<<<< HEAD
    Args:
        ws_uri: Websocket endpoint to connect to.
        user_id: Bot's id
        password: Authorization for the Andesite node.
            Set to `None` if the node doesn't have a password.
        max_connect_attempts: Max amount of connection attempts to start before giving up.
            If `None`, there is no upper limit.
            This value can be overwritten when calling `connect`.
        loop: Event loop to use for asynchronous operations.
            If no loop is provided it is dynamically retrieved when
            needed.

    The client automatically keeps track of the current connection id and resumes the previous connection
    when calling `connect`, if there is any.

    :Events:
        - **ws_connect** (`WebSocketConnectEvent`): When the client connects
        - **ws_disconnect** (`WebSocketDisconnectEvent`): When the client disconnects

        - **raw_msg_receive** (`RawMsgReceiveEvent`): Whenever a message body is received.
            For this event to be dispatched, the received message needs to be valid JSON
            and an object.
        - **msg_receive** (`MsgReceiveEvent`): After a message has been parsed into its python representation
        - **raw_msg_send** (`RawMsgSendEvent`): When sending a message.
            This event is dispatched regardless of whether the message
            was actually sent.

        - **player_update** (`PlayerUpdateEvent`): When a `PlayerUpdate` is received.

        - **track_start** (`TrackStartEvent`)
        - **track_end** (`TrackEndEvent`)
        - **track_exception** (`TrackExceptionEvent`)
        - **track_stuck** (`TrackStuckEvent`)
        - **unknown_andesite_event** (`UnknownAndesiteEvent`): When an unknown event is received.

    Attributes:
        max_connect_attempts (Optional[int]):
            Max amount of connection attempts before giving up.
            If this is `None` there is no upper limit to how many attempts will be made.
        web_socket_client (Optional[WebSocketClientProtocol]):
            Web socket client which is used.
            This attribute will be set once `connect` is called.
            Don't use the presence of this attribute to check whether
            the client is connected, use the `connected` property.
=======
    See Also:
        `AndesiteWebSocketBase` for details on the constructor and implementation.
>>>>>>> 4c276173
    """<|MERGE_RESOLUTION|>--- conflicted
+++ resolved
@@ -3,10 +3,7 @@
 Use `AndesiteWebSocket` if you just want a client which
 connects to a single Andesite node.
 """
-<<<<<<< HEAD
-=======
-
->>>>>>> 4c276173
+
 import abc
 import asyncio
 import logging
@@ -19,13 +16,6 @@
 import math
 import websockets
 from websockets import ConnectionClosed, InvalidHandshake, WebSocketClientProtocol
-<<<<<<< HEAD
-from yarl import URL
-
-from .event_target import EventFilter, EventTarget, NamedEvent
-from .models import AndesiteEvent, ConnectionUpdate, Equalizer, FilterMap, FilterUpdate, Karaoke, Play, Player, PlayerUpdate, ReceiveOperation, \
-    SendOperation, Stats, StatsUpdate, Timescale, Tremolo, Update, Vibrato, VolumeFilter, get_update_model
-=======
 from websockets.http import Headers
 from yarl import URL
 
@@ -34,20 +24,11 @@
     Karaoke, Play, Player, PlayerUpdate, ReceiveOperation, SendOperation, Stats, StatsUpdate, Timescale, Tremolo, \
     Update, Vibrato, VolumeFilter, get_update_model
 from .state import AbstractAndesiteState, AbstractPlayerState
->>>>>>> 4c276173
 from .transform import build_from_raw, convert_to_raw, map_filter_none, to_centi, to_milli
 from .web_socket_client_events import MsgReceiveEvent, RawMsgReceiveEvent, RawMsgSendEvent, WebSocketConnectEvent, \
     WebSocketDisconnectEvent
 
-<<<<<<< HEAD
-__all__ = ["WebSocketConnectEvent", "WebSocketDisconnectEvent",
-           "RawMsgReceiveEvent", "MsgReceiveEvent",
-           "PlayerUpdateEvent",
-           "RawMsgSendEvent",
-           "try_connect",
-=======
 __all__ = ["try_connect",
->>>>>>> 4c276173
            "AbstractAndesiteWebSocket", "AbstractAndesiteWebSocketClient",
            "AndesiteWebSocketInterface",
            "AndesiteWebSocketBase",
@@ -59,112 +40,6 @@
 log = logging.getLogger(__name__)
 
 
-<<<<<<< HEAD
-class WebSocketConnectEvent(NamedEvent):
-    """Event dispatched when a connection has been established.
-
-    Attributes:
-        client (AbstractAndesiteWebSocket): Web socket client which connected.
-    """
-    __event_name__ = "ws_connect"
-
-    client: "AbstractAndesiteWebSocket"
-
-    def __init__(self, client: "AbstractAndesiteWebSocket") -> None:
-        super().__init__(client=client)
-
-
-class WebSocketDisconnectEvent(NamedEvent):
-    """Event dispatched when a client was disconnected.
-
-    Attributes:
-        client (AbstractAndesiteWebSocket): Web socket client which connected.
-        deliberate (bool): Whether the disconnect was deliberate.
-    """
-    __event_name__ = "ws_disconnect"
-
-    client: "AbstractAndesiteWebSocket"
-    deliberate: bool
-
-    def __init__(self, client: "AbstractAndesiteWebSocket", deliberate: bool) -> None:
-        super().__init__(client=client, deliberate=deliberate)
-
-
-class RawMsgReceiveEvent(NamedEvent):
-    """Event emitted when a web socket message is received.
-
-    Attributes:
-        client (AbstractAndesiteWebSocket): Web socket client that
-            received the message.
-        body (Dict[str, Any]): Raw body of the received message.
-            Note: The body isn't manipulated in any way other
-                than being loaded from the raw JSON string.
-                For example, the names are still in dromedaryCase.
-    """
-    client: "AbstractAndesiteWebSocket"
-    body: Dict[str, Any]
-
-    def __init__(self, client: "AbstractAndesiteWebSocket", body: Dict[str, Any]) -> None:
-        super().__init__(client=client, body=body)
-
-
-class MsgReceiveEvent(NamedEvent, Generic[ROPT]):
-    """Event emitted when a web socket message is received.
-
-    Attributes:
-        client (AbstractAndesiteWebSocket): Web socket client that
-            received the message.
-        op (str): Operation.
-            This will be one of the following:
-            - connection-id
-            - player-update
-            - stats
-            - event
-        data (ReceiveOperation): Loaded message model.
-            The type of this depends on the op.
-    """
-    client: "AbstractAndesiteWebSocket"
-    op: str
-    data: ROPT
-
-    def __init__(self, client: "AbstractAndesiteWebSocket", op: str, data: ROPT) -> None:
-        super().__init__(client=client, op=op, data=data)
-
-
-class PlayerUpdateEvent(NamedEvent, PlayerUpdate):
-    """Event emitted when a player update is received.
-
-    Attributes:
-        client (AbstractAndesiteWebSocket): Web socket client that
-            received the message.
-    """
-    client: "AbstractAndesiteWebSocket"
-
-    def __init__(self, client: "AbstractAndesiteWebSocket", player_update: PlayerUpdate) -> None:
-        super().__init__(player_update.__dict__, client=client)
-
-
-class RawMsgSendEvent(NamedEvent):
-    """Event dispatched before a web socket message is sent.
-
-    Attributes:
-        client (AbstractAndesiteWebSocket): Web socket client that
-            received the message.
-        guild_id (int): guild id
-        op (str): Op-code to be executed
-        body (Dict[str, Any]): Raw body of the message
-    """
-    client: "AbstractAndesiteWebSocket"
-    guild_id: int
-    op: str
-    body: Dict[str, Any]
-
-    def __init__(self, client: "AbstractAndesiteWebSocket", guild_id: int, op: str, body: Dict[str, Any]) -> None:
-        super().__init__(client=client, guild_id=guild_id, op=op, body=body)
-
-
-=======
->>>>>>> 4c276173
 async def try_connect(uri: str, **kwargs) -> Optional[WebSocketClientProtocol]:
     """Connect to the given uri and return the client.
 
@@ -187,13 +62,6 @@
     return client
 
 
-<<<<<<< HEAD
-class AbstractAndesiteWebSocket(abc.ABC):
-    """Abstract base class for an Andesite web socket client.
-
-    The base class provides nothing but a send method.
-    It is separate from `AbstractAndesiteWebSocketClient` to
-=======
 def _get_ops_for_player(track: str, player: BasePlayer) -> Tuple[Play, Update]:
     """Get operations which apply the state from the given player.
 
@@ -227,7 +95,6 @@
     """Abstract base class for an Andesite web socket client.
 
     This class is separate from `AbstractAndesiteWebSocketClient` to
->>>>>>> 4c276173
     support more complex clients which use more than one web socket
     connection (ex: Pools).
 
@@ -238,14 +105,6 @@
 
     :Events:
         - **ws_connect** (`WebSocketConnectEvent`): When the client connects
-<<<<<<< HEAD
-        - **ws_disconnect** (`WebSocketDisconnectEvent`): When the client disconnects
-
-        - **raw_msg_receive** (`RawMsgReceiveEvent`): Whenever a message body is received.
-            For this event to be dispatched, the received message needs to be valid JSON
-            and an object.
-        - **msg_receive** (`MsgReceiveEvent`): After a message has been parsed into its python representation
-=======
         - **ws_disconnect** (`WebSocketDisconnectEvent`): When the client
           disconnects
 
@@ -254,7 +113,6 @@
           to be valid JSON and an object.
         - **msg_receive** (`MsgReceiveEvent`): After a message has been parsed
           into its python representation
->>>>>>> 4c276173
         - **raw_msg_send** (`RawMsgSendEvent`): When sending a message.
           This event is dispatched regardless of whether the message
           was actually sent.
@@ -265,63 +123,6 @@
         - **track_end** (`TrackEndEvent`)
         - **track_exception** (`TrackExceptionEvent`)
         - **track_stuck** (`TrackStuckEvent`)
-<<<<<<< HEAD
-        - **unknown_andesite_event** (`UnknownAndesiteEvent`): When an unknown event is received.
-    """
-
-    _event_target: EventTarget
-
-    @property
-    def event_target(self) -> EventTarget:
-        """Event target to send events to.
-
-        If no event target is set, but the instance is itself an event target,
-        self is set as the new event target and returned.
-
-        Raises:
-            ValueError: No event target set and instance is not itself an event target.
-
-        Notes:
-            Value is stored in the instance attribute "_event_target".
-        """
-        try:
-            return self._event_target
-        except AttributeError as e:
-            if isinstance(self, EventTarget):
-                self._event_target = self
-                return self
-            else:
-                raise ValueError(f"{self} \"event_target\" is not specified and {type(self)!r} isn't of type {EventTarget}") from e
-
-    @event_target.setter
-    def event_target(self, value: EventTarget) -> None:
-        """Change the event target to a new one.
-
-        Args:
-            value: New event target to use
-        """
-        self._event_target = value
-
-    @event_target.deleter
-    def event_target(self) -> None:
-        """Reset the event target.
-
-        This will cause the next call to `event_target` to find a new target (or raise an error).
-        """
-        try:
-            del self._event_target
-        except AttributeError:
-            pass
-
-    @property
-    @abc.abstractmethod
-    def closed(self) -> bool:
-        """Whether or not the client is closed.
-
-        If the client is closed it is no longer usable.
-        """
-        ...
-=======
         - **unknown_andesite_event** (`UnknownAndesiteEvent`): When an unknown
           event is received.
     """
@@ -491,62 +292,10 @@
     @abc.abstractmethod
     def connection_id(self) -> Optional[str]:
         """Andesite connection id.
->>>>>>> 4c276173
-
-    @abc.abstractmethod
-    async def close(self) -> None:
-        """Close the underlying connections and clean up.
-
-<<<<<<< HEAD
-        This should be called when you no longer need the client.
-        """
-        ...
-
-    @abc.abstractmethod
-    async def send(self, guild_id: int, op: str, payload: Dict[str, Any]) -> None:
-        """Send a payload.
-
-        The guild_id and op are written to the payload before it is converted to JSON.
-
-        If sending the message fails because the connection is closed,
-        it is added to the message queue and a connection attempt is started.
-
-        Regardless of whether the payload was actually sent or
-        not a `RawMsgSendEvent` (`raw_msg_send`) event is dispatched.
-
-        Args:
-            guild_id: Target guild id
-            op: Name of operation to perform
-            payload: Additional data to be sent along with the data.
-                The payload is mutated by the function.
-        """
-        ...
-
-
-class AbstractAndesiteWebSocketClient(AbstractAndesiteWebSocket, abc.ABC):
-    """Abstract base class for a singular web socket connection to Andesite.
-
-    If you're creating a new client and it doesn't use only one Andesite node,
-    you should implement `AbstractAndesiteWebSocket` instead.
-    """
-
-    @property
-    @abc.abstractmethod
-    def connected(self) -> bool:
-        """Whether the client is connected and usable."""
-        ...
-
-    @property
-    @abc.abstractmethod
-    def connection_id(self) -> Optional[str]:
-        """Andesite connection id.
 
         This should be set after connecting to the node.
         The connection id can be used to resume connections.
 
-        Notes:
-            The client already performs resuming automatically.
-=======
         This property is deletable. The consequence of which is that it won't
         be sent the next time the client connects to a node.
 
@@ -570,7 +319,6 @@
         """Node id sent by the Andesite node.
 
         This will be set after the connection is established.
->>>>>>> 4c276173
         """
         ...
 
@@ -582,12 +330,9 @@
             max_attempts: Amount of connection attempts to perform before aborting.
                 If `None`, unlimited attempts will be performed.
 
-<<<<<<< HEAD
-=======
         If `max_attempts` is exceeded and the client gives up on connecting it
         is closed!
 
->>>>>>> 4c276173
         After successfully connecting all messages in the message
         queue are sent in the order they were added and a `ws_connected`
         event is dispatched.
@@ -610,80 +355,6 @@
 
         This method is idempotent, it doesn't do
         anything if the client isn't connected.
-<<<<<<< HEAD
-
-        Notes:
-            This is different from `close`. Calling `close`
-            disconnects the client and causes it to become unusable.
-            This method only disconnects the client so it can be reconnected.
-        """
-        ...
-
-
-class AndesiteWebSocketInterface(AbstractAndesiteWebSocket, abc.ABC):
-    """Implementation of the web socket endpoints."""
-
-    async def send_operation(self, guild_id: int, operation: SendOperation) -> None:
-        """Send a `SendOperation`.
-
-        Args:
-            guild_id: Target guild id
-            operation: Operation to send
-
-        Notes:
-            Using `SendOperation` instances to send messages is slightly
-            less efficient than calling the respective `AndesiteWebSocket` methods
-            directly.
-        """
-        await self.send(guild_id, operation.__op__, convert_to_raw(operation))
-
-    @overload
-    async def wait_for_update(self, op: Type[ROPT], *,
-                              check: EventFilter = None,
-                              guild_id: int = None) -> ROPT:
-        ...
-
-    @overload
-    async def wait_for_update(self, op: Type[ROPT], *,
-                              check: EventFilter = None,
-                              guild_id: int = None,
-                              timeout: float = None) -> Optional[ROPT]:
-        ...
-
-    @overload
-    async def wait_for_update(self, op: str, *,
-                              check: EventFilter = None,
-                              guild_id: int = None) -> ReceiveOperation:
-        ...
-
-    @overload
-    async def wait_for_update(self, op: str, *,
-                              check: EventFilter = None,
-                              guild_id: int = None,
-                              timeout: float = None) -> Optional[ReceiveOperation]:
-        ...
-
-    async def wait_for_update(self, op: Union[ReceiveOperation, str], *,
-                              check: EventFilter = None,
-                              guild_id: int = None,
-                              timeout: float = None) -> Optional[ReceiveOperation]:
-        """Wait for a Andesite update.
-
-        Args:
-            op: Operation to wait for.
-                You can also pass an `ReceiveOperation`.
-            check: Additional checks to perform before accepting an Event.
-                The function is called with the `MsgReceiveEvent` and should
-                return a `bool`. If not set, all events with the correct op are
-                accepted.
-            guild_id: Guild id to check against.
-                If `None`, the guild id isn't checked.
-            timeout: Timeout in seconds to wait before aborting.
-                If you don't set this, the method will wait forever.
-
-        Events that were emitted by another client are ignored entirely.
-
-=======
 
         Notes:
             This is different from `close`. Calling `close`
@@ -743,7 +414,6 @@
 
         Events that were emitted by another client are ignored entirely.
 
->>>>>>> 4c276173
         Returns:
             `ReceiveOperation` that was accepted.
             `None` if it timed-out.
@@ -752,14 +422,6 @@
             op = op.__op__
 
         def _check(_event: MsgReceiveEvent) -> bool:
-            try:
-                client = _event.client
-            except AttributeError:
-                pass
-            else:
-                if client is not self:
-                    return False
-
             if _event.op == op:
                 if guild_id is not None and guild_id != _event.get("guild_id"):
                     return False
@@ -771,12 +433,8 @@
             else:
                 return False
 
-<<<<<<< HEAD
-        event: Optional[MsgReceiveEvent] = await self.event_target.wait_for(MsgReceiveEvent, check=_check, timeout=timeout)
-=======
         event: Optional[MsgReceiveEvent] = await self.event_target.wait_for(MsgReceiveEvent, check=_check,
                                                                             timeout=timeout)
->>>>>>> 4c276173
         if event is not None:
             return event.data
         else:
@@ -884,11 +542,7 @@
                      pause: bool = None,
                      position: float = None,
                      volume: float = None,
-<<<<<<< HEAD
-                     filters: FilterMap = None) -> None:
-=======
                      filters: FilterMapLike = None) -> None:
->>>>>>> 4c276173
         """Send an update.
 
         You may either provide the given keyword arguments,
@@ -1058,14 +712,6 @@
 
     Args:
         ws_uri: Websocket endpoint to connect to.
-<<<<<<< HEAD
-        user_id: Bot's id
-        password: Authorization for the Andesite node.
-            Set to `None` if the node doesn't have a password.
-        max_connect_attempts: Max amount of connection attempts to start before giving up.
-            If `None`, there is no upper limit.
-            This value can be overwritten when calling `connect`.
-=======
         user_id: Bot's user id. If at the time of creation this is unknown,
             you may pass `None`, but then it needs to be set before connecting
             for the first time.
@@ -1073,26 +719,10 @@
             Set to `None` if the node doesn't have a password.
         state: State handler to use. If `None` state handling is disabled.
         max_connect_attempts: See the `max_connect_attempts` attribue.
->>>>>>> 4c276173
         loop: Event loop to use for asynchronous operations.
             If no loop is provided it is dynamically retrieved when
             needed.
 
-<<<<<<< HEAD
-    The client automatically keeps track of the current connection id and resumes the previous connection
-    when calling `connect`, if there is any.
-
-    Notes:
-        You cannot use this as a standalone client unless you manually set the `event_target`.
-        If you want to use a client for a single connection use `AndesiteWebSocket`.
-        If you're only creating the instance to pass it to another client (`AndesiteClient` or
-        `AndesiteWebSocketPool`) you can ignore this as they will set the `event_target` for you.
-
-    Attributes:
-        max_connect_attempts (Optional[int]):
-            Max amount of connection attempts before giving up.
-            If this is `None` there is no upper limit to how many attempts will be made.
-=======
     The client automatically keeps track of the current connection id and
     resumes the previous connection when calling `connect`, if there is any.
     You can delete the `connection_id` property to disable this.
@@ -1105,7 +735,6 @@
         max_connect_attempts (Optional[int]): Max amount of connection attempts
             to start before giving up. If `None`, there is no upper limit.
             This value can be overwritten when calling `connect` manually.
->>>>>>> 4c276173
         web_socket_client (Optional[WebSocketClientProtocol]):
             Web socket client which is used.
             This attribute will be set once `connect` is called.
@@ -1119,17 +748,6 @@
     _closed: bool
 
     _ws_uri: str
-<<<<<<< HEAD
-    _headers: Dict[str, str]
-    _last_connection_id: Optional[str]
-
-    _loop = AbstractEventLoop
-
-    _connect_lock: Lock
-    _message_queue: Deque[str]
-
-    _read_loop: Optional[Future]
-=======
     _headers: Headers
     _last_connection_id: Optional[str]
 
@@ -1139,21 +757,14 @@
     _message_queue: Deque[str]
 
     _read_loop: Optional[asyncio.Future]
->>>>>>> 4c276173
 
     _json_encoder: JSONEncoder
     _json_decoder: JSONDecoder
 
-<<<<<<< HEAD
-    def __init__(self, ws_uri: Union[str, URL], user_id: int, password: Optional[str], *,
-                 max_connect_attempts: int = None,
-                 loop: AbstractEventLoop = None) -> None:
-=======
     def __init__(self, ws_uri: Union[str, URL], user_id: Optional[int], password: Optional[str], *,
                  state: AbstractAndesiteState = None,
                  max_connect_attempts: int = None,
                  loop: asyncio.AbstractEventLoop = None) -> None:
->>>>>>> 4c276173
         if isinstance(self, EventTarget):
             super().__init__(loop=loop)
         else:
@@ -1161,17 +772,11 @@
 
         self._ws_uri = str(ws_uri)
 
-<<<<<<< HEAD
-        self._headers = {"User-Id": str(user_id)}
-        if password is not None:
-            self._headers["Authorization"] = password
-=======
         self._headers = Headers()
         if password is not None:
             self._headers["Authorization"] = password
         if user_id is not None:
             self.user_id = user_id
->>>>>>> 4c276173
 
         self._last_connection_id = None
 
@@ -1179,11 +784,7 @@
 
         self.web_socket_client = None
 
-<<<<<<< HEAD
-        self._connect_lock = Lock(loop=loop)
-=======
         self._connect_lock = asyncio.Lock(loop=loop)
->>>>>>> 4c276173
         self._message_queue = deque()
 
         self._closed = False
@@ -1192,8 +793,6 @@
         self._json_encoder = JSONEncoder()
         self._json_decoder = JSONDecoder()
 
-<<<<<<< HEAD
-=======
         self.state = state
 
     @property
@@ -1210,32 +809,16 @@
     def user_id(self, user_id: int) -> None:
         self._headers["User-Id"] = str(user_id)
 
->>>>>>> 4c276173
     @property
     def closed(self) -> bool:
         return self._closed
 
     @property
     def connected(self) -> bool:
-<<<<<<< HEAD
-        """Whether the client is connected and usable."""
-=======
->>>>>>> 4c276173
         return self.web_socket_client and self.web_socket_client.open
 
     @property
     def connection_id(self) -> Optional[str]:
-<<<<<<< HEAD
-        """Andesite connection id.
-
-        This should be set after connecting to the node.
-        The connection id can be used to resume connections.
-
-        Notes:
-            The client already performs resuming automatically.
-        """
-        return self._last_connection_id
-=======
         return self._last_connection_id
 
     @connection_id.deleter
@@ -1257,7 +840,6 @@
             return client.response_headers.get("Andesite-Node-Id")
 
         return None
->>>>>>> 4c276173
 
     async def _connect(self, max_attempts: int = None) -> None:
         """Internal connect method.
@@ -1268,28 +850,22 @@
 
         Raises:
             ValueError: If client is already connected
-<<<<<<< HEAD
-=======
 
         Notes:
             If `max_attempts` is exceeded and the client gives up on connecting it
             is closed!
->>>>>>> 4c276173
         """
         if self.connected:
             raise ValueError("Already connected!")
 
         headers = self._headers
 
-<<<<<<< HEAD
-=======
         if "User-Id" not in headers:
             raise KeyError("Trying to connect but user id unknown.\n"
                            "This is most likely the case because you didn't\n"
                            "set the user_id in the constructor and forgot to\n"
                            "set it before connecting!")
 
->>>>>>> 4c276173
         # inject the connection id to resume previous connection
         if self._last_connection_id is not None:
             headers["Andesite-Resume-Id"] = self._last_connection_id
@@ -1311,10 +887,7 @@
 
             attempt += 1
         else:
-<<<<<<< HEAD
-=======
             self._closed = True
->>>>>>> 4c276173
             raise ConnectionError(f"Couldn't connect to {self._ws_uri} after {attempt} attempts")
 
         self.web_socket_client = client
@@ -1325,29 +898,6 @@
         await self._replay_message_queue()
 
     async def connect(self, *, max_attempts: int = None) -> None:
-<<<<<<< HEAD
-        """Connect to the web socket server.
-
-        Args:
-            max_attempts: Amount of connection attempts to perform before aborting.
-                If this is not set, `max_connect_attempts` is used instead.
-
-        The method uses a lock to make sure only one connection attempt is started
-        at a time. If the client is already connected calling this won't perform any
-        action.
-
-        After successfully connecting all messages in the message
-        queue are sent in order and a `WebSocketConnectEvent` event is dispatched.
-
-        Notes:
-            This method doesn't have to be called manually,
-            it is called as soon as the first message needs to be sent.
-            However, there are good reasons to call it anyway, such
-            as the ability to check the validity of the URI, or to
-            receive events from Andesite.
-        """
-=======
->>>>>>> 4c276173
         if self.closed:
             raise ValueError("Client is closed and cannot be reused.")
 
@@ -1356,35 +906,12 @@
                 await self._connect(max_attempts)
 
     async def disconnect(self) -> None:
-<<<<<<< HEAD
-        """Disconnect the web socket.
-
-        This will also stop the client from
-        receiving events from Andesite.
-
-        This method is idempotent, it doesn't do
-        anything if the client isn't connected.
-
-        After disconnecting a `WebSocketDisconnectEvent` is emitted.
-        """
-=======
->>>>>>> 4c276173
         self._stop_read_loop()
 
         if self.connected:
             await self.web_socket_client.close(reason="disconnect")
             _ = self.event_target.dispatch(WebSocketDisconnectEvent(self, True))
 
-<<<<<<< HEAD
-    async def close(self) -> None:
-        """Disconnect the client and close all connections.
-
-        This makes the client unusable, it can't reconnect again.
-
-        If you want to disconnect but keep the client usable, use
-        `disconnect`.
-        """
-=======
     async def reset(self) -> None:
         await self.disconnect()
         self._message_queue.clear()
@@ -1393,7 +920,6 @@
         self._closed = False
 
     async def close(self) -> None:
->>>>>>> 4c276173
         await self.disconnect()
         self._closed = True
 
@@ -1427,11 +953,7 @@
         while True:
             try:
                 raw_msg = await self.web_socket_client.recv()
-<<<<<<< HEAD
-            except CancelledError:
-=======
             except asyncio.CancelledError:
->>>>>>> 4c276173
                 break
             except ConnectionClosed:
                 log.error("Disconnected from websocket, trying to reconnect!")
@@ -1449,12 +971,8 @@
                 continue
 
             if not isinstance(data, dict):
-<<<<<<< HEAD
-                log.warning(f"Received invalid message type. Expecting object, received type {type(data).__name__}: {data}")
-=======
                 log.warning(
                     f"Received invalid message type. Expecting object, received type {type(data).__name__}: {data}")
->>>>>>> 4c276173
                 continue
 
             _ = self.event_target.dispatch(RawMsgReceiveEvent(self, data))
@@ -1468,16 +986,7 @@
             event_type = data.get("type")
             cls = get_update_model(op, event_type)
             if cls is None:
-<<<<<<< HEAD
-                # we use op=pong for the ping method.
-                # there might be a more elegant solution
-                # than this but it works for now.
-                if op not in {"pong"}:
-                    log.warning(f"Ignoring message with unknown op \"{op}\": {data}")
-
-=======
                 log.warning(f"Ignoring message with unknown op \"{op}\": {data}")
->>>>>>> 4c276173
                 continue
 
             try:
@@ -1486,31 +995,19 @@
                 log.error(f"Couldn't parse message from Andesite node ({e}): {data}")
                 continue
 
-<<<<<<< HEAD
-=======
             message.client = self
 
->>>>>>> 4c276173
             _ = self.event_target.dispatch(MsgReceiveEvent(self, op, message))
 
             if isinstance(message, ConnectionUpdate):
                 log.info("received connection update, setting last connection id.")
                 self._last_connection_id = message.id
-<<<<<<< HEAD
-            elif isinstance(message, PlayerUpdate):
-                _ = self.event_target.dispatch(PlayerUpdateEvent(self, message))
-            elif isinstance(message, AndesiteEvent):
-                # TODO AndesiteEvent doesn't have a reference to the client yet
-                _ = self.event_target.dispatch(message)
-
-=======
             elif isinstance(message, NamedEvent):
                 _ = self.event_target.dispatch(message)
 
                 if self.state is not None:
                     _ = self.state.handle_andesite_message(message, loop=self._loop)
 
->>>>>>> 4c276173
     def _start_read_loop(self) -> None:
         """Start the web socket reader.
 
@@ -1532,25 +1029,6 @@
         self._read_loop.cancel()
 
     async def send(self, guild_id: int, op: str, payload: Dict[str, Any]) -> None:
-<<<<<<< HEAD
-        """Send a payload.
-
-        The guild_id and op are written to the payload before it is converted to JSON.
-
-        If sending the message fails because the connection is closed,
-        it is added to the message queue and a connection attempt is started.
-
-        Regardless of whether the payload was actually sent or
-        not a `RawMsgSendEvent` (`raw_msg_send`) event is dispatched.
-
-        Args:
-            guild_id: Target guild id
-            op: Name of operation to perform
-            payload: Additional data to be sent along with the data.
-                The payload is mutated by the function.
-        """
-=======
->>>>>>> 4c276173
         payload.update(guildId=str(guild_id), op=op)
 
         _ = self.event_target.dispatch(RawMsgSendEvent(self, guild_id, op, payload))
@@ -1564,10 +1042,6 @@
             try:
                 await self.web_socket_client.send(data)
             except ConnectionClosed:
-<<<<<<< HEAD
-                pass
-            else:
-=======
                 # let the websocket reader handle this
                 pass
             else:
@@ -1575,7 +1049,6 @@
                 if state:
                     _ = state.handle_sent_message(guild_id, op, payload)
 
->>>>>>> 4c276173
                 return
 
         log.info("Not connected, adding message to queue.")
@@ -1586,53 +1059,6 @@
 class AndesiteWebSocket(AndesiteWebSocketBase, EventTarget, AndesiteWebSocketInterface):
     """Client for the Andesite WebSocket endpoints.
 
-<<<<<<< HEAD
-    Args:
-        ws_uri: Websocket endpoint to connect to.
-        user_id: Bot's id
-        password: Authorization for the Andesite node.
-            Set to `None` if the node doesn't have a password.
-        max_connect_attempts: Max amount of connection attempts to start before giving up.
-            If `None`, there is no upper limit.
-            This value can be overwritten when calling `connect`.
-        loop: Event loop to use for asynchronous operations.
-            If no loop is provided it is dynamically retrieved when
-            needed.
-
-    The client automatically keeps track of the current connection id and resumes the previous connection
-    when calling `connect`, if there is any.
-
-    :Events:
-        - **ws_connect** (`WebSocketConnectEvent`): When the client connects
-        - **ws_disconnect** (`WebSocketDisconnectEvent`): When the client disconnects
-
-        - **raw_msg_receive** (`RawMsgReceiveEvent`): Whenever a message body is received.
-            For this event to be dispatched, the received message needs to be valid JSON
-            and an object.
-        - **msg_receive** (`MsgReceiveEvent`): After a message has been parsed into its python representation
-        - **raw_msg_send** (`RawMsgSendEvent`): When sending a message.
-            This event is dispatched regardless of whether the message
-            was actually sent.
-
-        - **player_update** (`PlayerUpdateEvent`): When a `PlayerUpdate` is received.
-
-        - **track_start** (`TrackStartEvent`)
-        - **track_end** (`TrackEndEvent`)
-        - **track_exception** (`TrackExceptionEvent`)
-        - **track_stuck** (`TrackStuckEvent`)
-        - **unknown_andesite_event** (`UnknownAndesiteEvent`): When an unknown event is received.
-
-    Attributes:
-        max_connect_attempts (Optional[int]):
-            Max amount of connection attempts before giving up.
-            If this is `None` there is no upper limit to how many attempts will be made.
-        web_socket_client (Optional[WebSocketClientProtocol]):
-            Web socket client which is used.
-            This attribute will be set once `connect` is called.
-            Don't use the presence of this attribute to check whether
-            the client is connected, use the `connected` property.
-=======
     See Also:
         `AndesiteWebSocketBase` for details on the constructor and implementation.
->>>>>>> 4c276173
     """